# coding:utf-8
# Copyright (c) 2021  PaddlePaddle Authors. All Rights Reserved.
#
# Licensed under the Apache License, Version 2.0 (the "License"
# you may not use this file except in compliance with the License.
# You may obtain a copy of the License at
#
#     http://www.apache.org/licenses/LICENSE-2.0
#
# Unless required by applicable law or agreed to in writing, software
# distributed under the License is distributed on an "AS IS" BASIS,
# WITHOUT WARRANTIES OR CONDITIONS OF ANY KIND, either express or implied.
# See the License for the specific language governing permissions and
# limitations under the License.

import threading
import warnings

import paddle

from ..utils.tools import get_env_device
from .code_generation import CodeGenerationTask
from .dependency_parsing import DDParserTask
from .dialogue import DialogueTask
from .document_intelligence import DocPromptTask
from .fill_mask import FillMaskTask
from .information_extraction import ClosedDomainIETask, GPTask, UIETask
from .knowledge_mining import NPTagTask, WordTagTask
from .lexical_analysis import LacTask
from .multimodal_feature_extraction import MultimodalFeatureExtractionTask
from .named_entity_recognition import NERLACTask, NERWordTagTask
from .poetry_generation import PoetryGenerationTask
from .pos_tagging import POSTaggingTask
from .question_answering import QuestionAnsweringTask
from .question_generation import QuestionGenerationTask
from .sentiment_analysis import SentaTask, SkepTask, UIESentaTask
from .text_classification import TextClassificationTask
from .text_correction import CSCTask
from .text_feature_extraction import TextFeatureExtractionTask
from .text_similarity import TextSimilarityTask
from .text_summarization import TextSummarizationTask
from .text_to_image import (
    TextToImageDiscoDiffusionTask,
    TextToImageGenerationTask,
    TextToImageStableDiffusionTask,
)
from .word_segmentation import SegJiebaTask, SegLACTask, SegWordTagTask
from .zero_shot_text_classification import ZeroShotTextClassificationTask

warnings.simplefilter(action="ignore", category=Warning, lineno=0, append=False)

TASKS = {
    "dependency_parsing": {
        "models": {
            "ddparser": {
                "task_class": DDParserTask,
                "task_flag": "dependency_parsing-biaffine",
            },
            "ddparser-ernie-1.0": {
                "task_class": DDParserTask,
                "task_flag": "dependency_parsing-ernie-1.0",
            },
            "ddparser-ernie-gram-zh": {
                "task_class": DDParserTask,
                "task_flag": "dependency_parsing-ernie-gram-zh",
            },
        },
        "default": {
            "model": "ddparser",
        },
    },
    "dialogue": {
        "models": {
            "plato-mini": {"task_class": DialogueTask, "task_flag": "dialogue-plato-mini"},
            "__internal_testing__/tiny-random-plato": {
                "task_class": DialogueTask,
                "task_flag": "dialogue-tiny-random-plato",
            },
        },
        "default": {
            "model": "plato-mini",
        },
    },
    "fill_mask": {
        "models": {
            "fill_mask": {"task_class": FillMaskTask, "task_flag": "fill_mask-fill_mask"},
        },
        "default": {
            "model": "fill_mask",
        },
    },
    "knowledge_mining": {
        "models": {
            "wordtag": {
                "task_class": WordTagTask,
                "task_flag": "knowledge_mining-wordtag",
                "task_priority_path": "wordtag",
            },
            "nptag": {
                "task_class": NPTagTask,
                "task_flag": "knowledge_mining-nptag",
            },
        },
        "default": {
            "model": "wordtag",
        },
    },
    "lexical_analysis": {
        "models": {
            "lac": {
                "task_class": LacTask,
                "hidden_size": 128,
                "emb_dim": 128,
                "task_flag": "lexical_analysis-gru_crf",
                "task_priority_path": "lac",
            }
        },
        "default": {"model": "lac"},
    },
    "ner": {
        "modes": {
            "accurate": {
                "task_class": NERWordTagTask,
                "task_flag": "ner-wordtag",
                "task_priority_path": "wordtag",
                "linking": False,
            },
            "fast": {
                "task_class": NERLACTask,
                "hidden_size": 128,
                "emb_dim": 128,
                "task_flag": "ner-lac",
                "task_priority_path": "lac",
            },
        },
        "default": {"mode": "accurate"},
    },
    "poetry_generation": {
        "models": {
            "gpt-cpm-large-cn": {
                "task_class": PoetryGenerationTask,
                "task_flag": "poetry_generation-gpt-cpm-large-cn",
                "task_priority_path": "gpt-cpm-large-cn",
            },
        },
        "default": {
            "model": "gpt-cpm-large-cn",
        },
    },
    "pos_tagging": {
        "models": {
            "lac": {
                "task_class": POSTaggingTask,
                "hidden_size": 128,
                "emb_dim": 128,
                "task_flag": "pos_tagging-gru_crf",
                "task_priority_path": "lac",
            }
        },
        "default": {"model": "lac"},
    },
    "question_answering": {
        "models": {
            "gpt-cpm-large-cn": {
                "task_class": QuestionAnsweringTask,
                "task_flag": "question_answering-gpt-cpm-large-cn",
                "task_priority_path": "gpt-cpm-large-cn",
            },
        },
        "default": {
            "model": "gpt-cpm-large-cn",
        },
    },
    "sentiment_analysis": {
        "models": {
            "bilstm": {
                "task_class": SentaTask,
                "task_flag": "sentiment_analysis-bilstm",
            },
            "skep_ernie_1.0_large_ch": {
                "task_class": SkepTask,
                "task_flag": "sentiment_analysis-skep_ernie_1.0_large_ch",
            },
            "uie-senta-base": {
                "task_class": UIESentaTask,
                "task_flag": "sentiment_analysis-uie-senta-base",
            },
            "uie-senta-medium": {
                "task_class": UIESentaTask,
                "task_flag": "sentiment_analysis-uie-senta-medium",
            },
            "uie-senta-mini": {
                "task_class": UIESentaTask,
                "task_flag": "sentiment_analysis-uie-senta-mini",
            },
            "uie-senta-micro": {
                "task_class": UIESentaTask,
                "task_flag": "sentiment_analysis-uie-senta-micro",
            },
            "uie-senta-nano": {
                "task_class": UIESentaTask,
                "task_flag": "sentiment_analysis-uie-senta-nano",
            },
            "__internal_testing__/tiny-random-skep": {
                "task_class": SkepTask,
                "task_flag": "sentiment_analysis-tiny-random-skep",
            },
        },
        "default": {"model": "bilstm"},
    },
    "text_correction": {
        "models": {
            "ernie-csc": {"task_class": CSCTask, "task_flag": "text_correction-ernie-csc"},
        },
        "default": {"model": "ernie-csc"},
    },
    "text_similarity": {
        "models": {
            "simbert-base-chinese": {
                "task_class": TextSimilarityTask,
                "task_flag": "text_similarity-simbert-base-chinese",
            },
            "rocketqa-zh-dureader-cross-encoder": {
                "task_class": TextSimilarityTask,
                "task_flag": "text_similarity-rocketqa-zh-dureader-cross-encoder",
            },
            "rocketqa-base-cross-encoder": {
                "task_class": TextSimilarityTask,
                "task_flag": "text_similarity-rocketqa-base-cross-encoder",
            },
            "rocketqa-medium-cross-encoder": {
                "task_class": TextSimilarityTask,
                "task_flag": "text_similarity-rocketqa-medium-cross-encoder",
            },
            "rocketqa-mini-cross-encoder": {
                "task_class": TextSimilarityTask,
                "task_flag": "text_similarity-rocketqa-mini-cross-encoder",
            },
            "rocketqa-micro-cross-encoder": {
                "task_class": TextSimilarityTask,
                "task_flag": "text_similarity-rocketqa-micro-cross-encoder",
            },
            "rocketqa-nano-cross-encoder": {
                "task_class": TextSimilarityTask,
                "task_flag": "text_similarity-rocketqa-nano-cross-encoder",
            },
            "rocketqav2-en-marco-cross-encoder": {
                "task_class": TextSimilarityTask,
                "task_flag": "text_similarity-rocketqav2-en-marco-cross-encoder",
            },
            "ernie-search-large-cross-encoder-marco-en": {
                "task_class": TextSimilarityTask,
                "task_flag": "text_similarity-ernie-search-large-cross-encoder-marco-en",
            },
            "__internal_testing__/tiny-random-bert": {
                "task_class": TextSimilarityTask,
                "task_flag": "text_similarity-tiny-random-bert",
            },
        },
        "default": {"model": "simbert-base-chinese"},
    },
    "text_summarization": {
        "models": {
            "unimo-text-1.0-summary": {
                "task_class": TextSummarizationTask,
                "task_flag": "text_summarization-unimo-text-1.0-summary",
                "task_priority_path": "unimo-text-1.0-summary",
            },
            "IDEA-CCNL/Randeng-Pegasus-238M-Summary-Chinese": {
                "task_class": TextSummarizationTask,
                "task_flag": "text_summarization-IDEA-CCNL/Randeng-Pegasus-238M-Summary-Chinese",
                "task_priority_path": "IDEA-CCNL/Randeng-Pegasus-238M-Summary-Chinese",
            },
            "IDEA-CCNL/Randeng-Pegasus-523M-Summary-Chinese": {
                "task_class": TextSummarizationTask,
                "task_flag": "text_summarization-IDEA-CCNL/Randeng-Pegasus523M-Summary-Chinese",
                "task_priority_path": "IDEA-CCNL/Randeng-Pegasus-523M-Summary-Chinese",
            },
            "IDEA-CCNL/Randeng-Pegasus-523M-Summary-Chinese-V1": {
                "task_class": TextSummarizationTask,
                "task_flag": "text_summarization-IDEA-CCNL/Randeng-Pegasus523M-Summary-Chinese-V1",
                "task_priority_path": "IDEA-CCNL/Randeng-Pegasus-523M-Summary-Chinese-V1",
            },
            "PaddlePaddle/Randeng-Pegasus-238M-Summary-Chinese-SSTIA": {
                "task_class": TextSummarizationTask,
                "task_flag": "text_summarization-PaddlePaddle/Randeng-Pegasus-238M-Summary-Chinese-SSTIA",
                "task_priority_path": "PaddlePaddle/Randeng-Pegasus-238M-Summary-Chinese-SSTIA",
            },
            "PaddlePaddle/Randeng-Pegasus-523M-Summary-Chinese-SSTIA": {
                "task_class": TextSummarizationTask,
                "task_flag": "text_summarization-PaddlePaddle/Randeng-Pegasus-523M-Summary-Chinese-SSTIA",
                "task_priority_path": "PaddlePaddle/Randeng-Pegasus-523M-Summary-Chinese-SSTIA",
            },
        },
        "default": {"model": "PaddlePaddle/Randeng-Pegasus-523M-Summary-Chinese-SSTIA"},
    },
    "word_segmentation": {
        "modes": {
            "fast": {
                "task_class": SegJiebaTask,
                "task_flag": "word_segmentation-jieba",
            },
            "base": {
                "task_class": SegLACTask,
                "hidden_size": 128,
                "emb_dim": 128,
                "task_flag": "word_segmentation-gru_crf",
                "task_priority_path": "lac",
            },
            "accurate": {
                "task_class": SegWordTagTask,
                "task_flag": "word_segmentation-wordtag",
                "task_priority_path": "wordtag",
                "linking": False,
            },
        },
        "default": {"mode": "base"},
    },
    "information_extraction": {
        "models": {
            "uie-base": {"task_class": UIETask, "hidden_size": 768, "task_flag": "information_extraction-uie-base"},
            "uie-medium": {
                "task_class": UIETask,
                "hidden_size": 768,
                "task_flag": "information_extraction-uie-medium",
            },
            "uie-mini": {"task_class": UIETask, "hidden_size": 384, "task_flag": "information_extraction-uie-mini"},
            "uie-micro": {"task_class": UIETask, "hidden_size": 384, "task_flag": "information_extraction-uie-micro"},
            "uie-nano": {"task_class": UIETask, "hidden_size": 312, "task_flag": "information_extraction-uie-nano"},
            "uie-tiny": {"task_class": UIETask, "hidden_size": 768, "task_flag": "information_extraction-uie-tiny"},
            "uie-medical-base": {
                "task_class": UIETask,
                "hidden_size": 768,
                "task_flag": "information_extraction-uie-medical-base",
            },
            "uie-base-en": {
                "task_class": UIETask,
                "hidden_size": 768,
                "task_flag": "information_extraction-uie-base-en",
            },
            "uie-m-base": {
                "task_class": UIETask,
                "hidden_size": 768,
                "task_flag": "information_extraction-uie-m-base",
            },
            "uie-m-large": {
                "task_class": UIETask,
                "hidden_size": 1024,
                "task_flag": "information_extraction-uie-m-large",
            },
            "uie-x-base": {
                "task_class": UIETask,
                "hidden_size": 768,
                "task_flag": "information_extraction-uie-x-base",
            },
<<<<<<< HEAD
            # This task name will be descrepted in future and replaced by detail model name, e.g. global-pointer
            "uie-data-distill-gp": {
                "task_class": GPTask,
                "task_flag": "information_extraction-uie-data-distill-gp",
            },
            "global-pointer": {
                "task_class": ClosedDomainIETask,
                "task_flag": "information_extraction-global-pointer",
=======
            "uie-data-distill-gp": {"task_class": GPTask, "task_flag": "information_extraction-uie-data-distill-gp"},
            "__internal_testing__/tiny-random-uie": {
                "task_class": UIETask,
                "hidden_size": 8,
                "task_flag": "information_extraction-tiny-random-uie",
            },
            "__internal_testing__/tiny-random-uie-m": {
                "task_class": UIETask,
                "hidden_size": 8,
                "task_flag": "information_extraction-tiny-random-uie-m",
            },
            "__internal_testing__/tiny-random-uie-x": {
                "task_class": UIETask,
                "hidden_size": 8,
                "task_flag": "information_extraction-tiny-random-uie-x",
>>>>>>> ed367b72
            },
        },
        "default": {"model": "uie-base"},
    },
    "code_generation": {
        "models": {
            "Salesforce/codegen-350M-mono": {
                "task_class": CodeGenerationTask,
                "task_flag": "code_generation-Salesforce/codegen-350M-mono",
                "task_priority_path": "Salesforce/codegen-350M-mono",
            },
            "Salesforce/codegen-2B-mono": {
                "task_class": CodeGenerationTask,
                "task_flag": "code_generation-Salesforce/codegen-2B-mono",
                "task_priority_path": "Salesforce/codegen-2B-mono",
            },
            "Salesforce/codegen-6B-mono": {
                "task_class": CodeGenerationTask,
                "task_flag": "code_generation-Salesforce/codegen-6B-mono",
                "task_priority_path": "Salesforce/codegen-6B-mono",
            },
            "Salesforce/codegen-350M-nl": {
                "task_class": CodeGenerationTask,
                "task_flag": "code_generation-Salesforce/codegen-350M-nl",
                "task_priority_path": "Salesforce/codegen-350M-nl",
            },
            "Salesforce/codegen-2B-nl": {
                "task_class": CodeGenerationTask,
                "task_flag": "code_generation-Salesforce/codegen-2B-nl",
                "task_priority_path": "Salesforce/codegen-2B-nl",
            },
            "Salesforce/codegen-6B-nl": {
                "task_class": CodeGenerationTask,
                "task_flag": "code_generation-Salesforce/codegen-6B-nl",
                "task_priority_path": "Salesforce/codegen-6B-nl",
            },
            "Salesforce/codegen-350M-multi": {
                "task_class": CodeGenerationTask,
                "task_flag": "code_generation-Salesforce/codegen-350M-multi",
                "task_priority_path": "Salesforce/codegen-350M-multi",
            },
            "Salesforce/codegen-2B-multi": {
                "task_class": CodeGenerationTask,
                "task_flag": "code_generation-Salesforce/codegen-2B-multi",
                "task_priority_path": "Salesforce/codegen-2B-multi",
            },
            "Salesforce/codegen-6B-multi": {
                "task_class": CodeGenerationTask,
                "task_flag": "code_generation-Salesforce/codegen-6B-multi",
                "task_priority_path": "Salesforce/codegen-6B-multi",
            },
        },
        "default": {
            "model": "Salesforce/codegen-350M-mono",
        },
    },
    "text_classification": {
        "modes": {
            "finetune": {
                "task_class": TextClassificationTask,
                "task_flag": "text_classification-finetune",
            },
            "prompt": {
                "task_class": TextClassificationTask,
                "task_flag": "text_classification-prompt",
            },
        },
        "default": {"mode": "finetune"},
    },
    "text_to_image": {
        "models": {
            "dalle-mini": {
                "task_class": TextToImageGenerationTask,
                "task_flag": "text_to_image-dalle-mini",
                "task_priority_path": "dalle-mini",
            },
            "dalle-mega-v16": {
                "task_class": TextToImageGenerationTask,
                "task_flag": "text_to_image-dalle-mega-v16",
                "task_priority_path": "dalle-mega-v16",
            },
            "dalle-mega": {
                "task_class": TextToImageGenerationTask,
                "task_flag": "text_to_image-dalle-mega",
                "task_priority_path": "dalle-mega",
            },
            "pai-painter-painting-base-zh": {
                "task_class": TextToImageGenerationTask,
                "task_flag": "text_to_image-pai-painter-painting-base-zh",
                "task_priority_path": "pai-painter-painting-base-zh",
            },
            "pai-painter-scenery-base-zh": {
                "task_class": TextToImageGenerationTask,
                "task_flag": "text_to_image-pai-painter-scenery-base-zh",
                "task_priority_path": "pai-painter-scenery-base-zh",
            },
            "pai-painter-commercial-base-zh": {
                "task_class": TextToImageGenerationTask,
                "task_flag": "text_to_image-pai-painter-commercial-base-zh",
                "task_priority_path": "pai-painter-commercial-base-zh",
            },
            "openai/disco-diffusion-clip-vit-base-patch32": {
                "task_class": TextToImageDiscoDiffusionTask,
                "task_flag": "text_to_image-openai/disco-diffusion-clip-vit-base-patch32",
                "task_priority_path": "openai/disco-diffusion-clip-vit-base-patch32",
            },
            "openai/disco-diffusion-clip-rn50": {
                "task_class": TextToImageDiscoDiffusionTask,
                "task_flag": "text_to_image-openai/disco-diffusion-clip-rn50",
                "task_priority_path": "openai/disco-diffusion-clip-rn50",
            },
            "openai/disco-diffusion-clip-rn101": {
                "task_class": TextToImageDiscoDiffusionTask,
                "task_flag": "text_to_image-openai/disco-diffusion-clip-rn101",
                "task_priority_path": "openai/disco-diffusion-clip-rn101",
            },
            "PaddlePaddle/disco_diffusion_ernie_vil-2.0-base-zh": {
                "task_class": TextToImageDiscoDiffusionTask,
                "task_flag": "text_to_image-PaddlePaddle/disco_diffusion_ernie_vil-2.0-base-zh",
                "task_priority_path": "PaddlePaddle/disco_diffusion_ernie_vil-2.0-base-zh",
            },
            "CompVis/stable-diffusion-v1-4": {
                "task_class": TextToImageStableDiffusionTask,
                "task_flag": "text_to_image-CompVis/stable-diffusion-v1-4",
                "task_priority_path": "CompVis/stable-diffusion-v1-4",
            },
        },
        "default": {
            "model": "CompVis/stable-diffusion-v1-4",
        },
    },
    "document_intelligence": {
        "models": {
            "docprompt": {
                "task_class": DocPromptTask,
                "task_flag": "document_intelligence-docprompt",
            },
        },
        "default": {"model": "docprompt"},
    },
    "question_generation": {
        "models": {
            "unimo-text-1.0": {
                "task_class": QuestionGenerationTask,
                "task_flag": "question_generation-unimo-text-1.0",
            },
            "unimo-text-1.0-dureader_qg": {
                "task_class": QuestionGenerationTask,
                "task_flag": "question_generation-unimo-text-1.0-dureader_qg",
            },
            "unimo-text-1.0-question-generation": {
                "task_class": QuestionGenerationTask,
                "task_flag": "question_generation-unimo-text-1.0-question-generation",
            },
            "unimo-text-1.0-question-generation-dureader_qg": {
                "task_class": QuestionGenerationTask,
                "task_flag": "question_generation-unimo-text-1.0-question-generation-dureader_qg",
            },
        },
        "default": {"model": "unimo-text-1.0-dureader_qg"},
    },
    "zero_shot_text_classification": {
        "models": {
            "utc-large": {
                "task_class": ZeroShotTextClassificationTask,
                "task_flag": "zero_shot_text_classification-utc-large",
            },
            "utc-xbase": {
                "task_class": ZeroShotTextClassificationTask,
                "task_flag": "zero_shot_text_classification-utc-xbase",
            },
            "utc-base": {
                "task_class": ZeroShotTextClassificationTask,
                "task_flag": "zero_shot_text_classification-utc-base",
            },
            "utc-medium": {
                "task_class": ZeroShotTextClassificationTask,
                "task_flag": "zero_shot_text_classification-utc-medium",
            },
            "utc-micro": {
                "task_class": ZeroShotTextClassificationTask,
                "task_flag": "zero_shot_text_classification-utc-micro",
            },
            "utc-mini": {
                "task_class": ZeroShotTextClassificationTask,
                "task_flag": "zero_shot_text_classification-utc-mini",
            },
            "utc-nano": {
                "task_class": ZeroShotTextClassificationTask,
                "task_flag": "zero_shot_text_classification-utc-nano",
            },
            "utc-pico": {
                "task_class": ZeroShotTextClassificationTask,
                "task_flag": "zero_shot_text_classification-utc-pico",
            },
            "__internal_testing__/tiny-random-utc": {
                "task_class": ZeroShotTextClassificationTask,
                "task_flag": "zero_shot_text_classification-tiny-random-utc",
            },
        },
        "default": {"model": "utc-base"},
    },
    "feature_extraction": {
        "models": {
            "rocketqa-zh-dureader-query-encoder": {
                "task_class": TextFeatureExtractionTask,
                "task_flag": "feature_extraction-rocketqa-zh-dureader-query-encoder",
                "task_priority_path": "rocketqa-zh-dureader-query-encoder",
            },
            "rocketqa-zh-dureader-para-encoder": {
                "task_class": TextFeatureExtractionTask,
                "task_flag": "feature_extraction-rocketqa-zh-dureader-para-encoder",
                "task_priority_path": "rocketqa-rocketqa-zh-dureader-para-encoder",
            },
            "rocketqa-zh-base-query-encoder": {
                "task_class": TextFeatureExtractionTask,
                "task_flag": "feature_extraction-rocketqa-zh-base-query-encoder",
                "task_priority_path": "rocketqa-zh-base-query-encoder",
            },
            "rocketqa-zh-base-para-encoder": {
                "task_class": TextFeatureExtractionTask,
                "task_flag": "feature_extraction-rocketqa-zh-base-para-encoder",
                "task_priority_path": "rocketqa-zh-base-para-encoder",
            },
            "rocketqa-zh-medium-query-encoder": {
                "task_class": TextFeatureExtractionTask,
                "task_flag": "feature_extraction-rocketqa-zh-medium-query-encoder",
                "task_priority_path": "rocketqa-zh-medium-query-encoder",
            },
            "rocketqa-zh-medium-para-encoder": {
                "task_class": TextFeatureExtractionTask,
                "task_flag": "feature_extraction-rocketqa-zh-medium-para-encoder",
                "task_priority_path": "rocketqa-zh-medium-para-encoder",
            },
            "rocketqa-zh-mini-query-encoder": {
                "task_class": TextFeatureExtractionTask,
                "task_flag": "feature_extraction-rocketqa-zh-mini-query-encoder",
                "task_priority_path": "rocketqa-zh-mini-query-encoder",
            },
            "rocketqa-zh-mini-para-encoder": {
                "task_class": TextFeatureExtractionTask,
                "task_flag": "feature_extraction-rocketqa-rocketqa-zh-mini-para-encoder",
                "task_priority_path": "rocketqa-zh-mini-para-encoder",
            },
            "rocketqa-zh-micro-query-encoder": {
                "task_class": TextFeatureExtractionTask,
                "task_flag": "feature_extraction-rocketqa-zh-micro-query-encoder",
                "task_priority_path": "rocketqa-zh-micro-query-encoder",
            },
            "rocketqa-zh-micro-para-encoder": {
                "task_class": TextFeatureExtractionTask,
                "task_flag": "feature_extraction-rocketqa-zh-micro-para-encoder",
                "task_priority_path": "rocketqa-zh-micro-para-encoder",
            },
            "rocketqa-zh-nano-query-encoder": {
                "task_class": TextFeatureExtractionTask,
                "task_flag": "feature_extraction-rocketqa-zh-nano-query-encoder",
                "task_priority_path": "rocketqa-zh-nano-query-encoder",
            },
            "rocketqa-zh-nano-para-encoder": {
                "task_class": TextFeatureExtractionTask,
                "task_flag": "feature_extraction-rocketqa-zh-nano-para-encoder",
                "task_priority_path": "rocketqa-zh-nano-para-encoder",
            },
            "rocketqav2-en-marco-query-encoder": {
                "task_class": TextFeatureExtractionTask,
                "task_flag": "feature_extraction-rocketqav2-en-marco-query-encoder",
                "task_priority_path": "rocketqav2-en-marco-query-encoder",
            },
            "rocketqav2-en-marco-para-encoder": {
                "task_class": TextFeatureExtractionTask,
                "task_flag": "feature_extraction-rocketqav2-en-marco-para-encoder",
                "task_priority_path": "rocketqav2-en-marco-para-encoder",
            },
            "ernie-search-base-dual-encoder-marco-en": {
                "task_class": TextFeatureExtractionTask,
                "task_flag": "feature_extraction-ernie-search-base-dual-encoder-marco-en",
                "task_priority_path": "ernie-search-base-dual-encoder-marco-en",
            },
            "PaddlePaddle/ernie_vil-2.0-base-zh": {
                "task_class": MultimodalFeatureExtractionTask,
                "task_flag": "feature_extraction-PaddlePaddle/ernie_vil-2.0-base-zh",
                "task_priority_path": "PaddlePaddle/ernie_vil-2.0-base-zh",
            },
            "OFA-Sys/chinese-clip-vit-base-patch16": {
                "task_class": MultimodalFeatureExtractionTask,
                "task_flag": "feature_extraction-OFA-Sys/chinese-clip-vit-base-patch16",
                "task_priority_path": "OFA-Sys/chinese-clip-vit-base-patch16",
            },
            "OFA-Sys/chinese-clip-vit-huge-patch14": {
                "task_class": MultimodalFeatureExtractionTask,
                "task_flag": "feature_extraction-OFA-Sys/chinese-clip-vit-huge-patch14",
                "task_priority_path": "OFA-Sys/chinese-clip-vit-huge-patch14",
            },
            "OFA-Sys/chinese-clip-vit-large-patch14": {
                "task_class": MultimodalFeatureExtractionTask,
                "task_flag": "feature_extraction-OFA-Sys/chinese-clip-vit-large-patch14",
                "task_priority_path": "OFA-Sys/chinese-clip-vit-large-patch14",
            },
            "OFA-Sys/chinese-clip-vit-large-patch14-336px": {
                "task_class": MultimodalFeatureExtractionTask,
                "task_flag": "feature_extraction-OFA-Sys/chinese-clip-vit-large-patch14-336px",
                "task_priority_path": "OFA-Sys/chinese-clip-vit-large-patch14-336px",
            },
            "openai/clip-vit-base-patch32": {
                "task_class": MultimodalFeatureExtractionTask,
                "task_flag": "feature_extraction-openai/clip-vit-base-patch32",
                "task_priority_path": "openai/clip-vit-base-patch32",
            },
            "openai/clip-vit-base-patch16": {
                "task_class": MultimodalFeatureExtractionTask,
                "task_flag": "feature_extraction-openai/clip-vit-base-patch16",
                "task_priority_path": "openai/clip-vit-base-patch16",
            },
            "openai/clip-vit-large-patch14": {
                "task_class": MultimodalFeatureExtractionTask,
                "task_flag": "feature_extraction-openai/clip-vit-large-patch14",
                "task_priority_path": "openai/clip-vit-large-patch14",
            },
            "laion/CLIP-ViT-H-14-laion2B-s32B-b79K": {
                "task_class": MultimodalFeatureExtractionTask,
                "task_flag": "feature_extraction-laion/CLIP-ViT-H-14-laion2B-s32B-b79K",
                "task_priority_path": "laion/CLIP-ViT-H-14-laion2B-s32B-b79K",
            },
            "laion/CLIP-ViT-B-32-laion2B-s34B-b79K": {
                "task_class": MultimodalFeatureExtractionTask,
                "task_flag": "feature_extraction-laion/CLIP-ViT-B-32-laion2B-s34B-b79K",
                "task_priority_path": "laion/CLIP-ViT-B-32-laion2B-s34B-b79K",
            },
            "openai/clip-rn50": {
                "task_class": MultimodalFeatureExtractionTask,
                "task_flag": "feature_extraction-openai/clip-rn50",
                "task_priority_path": "openai/clip-rn50",
            },
            "openai/clip-rn101": {
                "task_class": MultimodalFeatureExtractionTask,
                "task_flag": "feature_extraction-openai/clip-rn101",
                "task_priority_path": "openai/clip-rn101",
            },
            "openai/clip-rn50x4": {
                "task_class": MultimodalFeatureExtractionTask,
                "task_flag": "feature_extraction-openai/clip-rn50x4",
                "task_priority_path": "openai/clip-rn50x4",
            },
            "__internal_testing__/tiny-random-ernievil2": {
                "task_class": MultimodalFeatureExtractionTask,
                "task_flag": "feature_extraction-tiny-random-ernievil2",
                "task_priority_path": "__internal_testing__/tiny-random-ernievil2",
            },
        },
        "default": {"model": "PaddlePaddle/ernie_vil-2.0-base-zh"},
    },
}

support_schema_list = [
    "uie-base",
    "uie-medium",
    "uie-mini",
    "uie-micro",
    "uie-nano",
    "uie-tiny",
    "uie-medical-base",
    "uie-base-en",
    "wordtag",
    "uie-m-large",
    "uie-m-base",
    "uie-x-base",
    "uie-senta-base",
    "uie-senta-medium",
    "uie-senta-mini",
    "uie-senta-micro",
    "uie-senta-nano",
    "utc-large",
    "utc-xbase",
    "utc-base",
    "utc-medium",
    "utc-micro",
    "utc-mini",
    "utc-nano",
    "utc-pico",
    "utc-tiny",
    "__internal_testing__/tiny-random-uie",
    "__internal_testing__/tiny-random-uie-m",
    "__internal_testing__/tiny-random-uie-x",
]

support_argument_list = [
    "dalle-mini",
    "dalle-mega",
    "dalle-mega-v16",
    "pai-painter-painting-base-zh",
    "pai-painter-scenery-base-zh",
    "pai-painter-commercial-base-zh",
    "CompVis/stable-diffusion-v1-4",
    "openai/disco-diffusion-clip-vit-base-patch32",
    "openai/disco-diffusion-clip-rn50",
    "openai/disco-diffusion-clip-rn101",
    "PaddlePaddle/disco_diffusion_ernie_vil-2.0-base-zh",
    "uie-base",
    "uie-medium",
    "uie-mini",
    "uie-micro",
    "uie-nano",
    "uie-tiny",
    "uie-medical-base",
    "uie-base-en",
    "uie-m-large",
    "uie-m-base",
    "uie-x-base",
    "__internal_testing__/tiny-random-uie-m",
    "__internal_testing__/tiny-random-uie-x",
]


class Taskflow(object):
    """
    The Taskflow is the end2end interface that could convert the raw text to model result, and decode the model result to task result. The main functions as follows:
        1) Convert the raw text to task result.
        2) Convert the model to the inference model.
        3) Offer the usage and help message.
    Args:
        task (str): The task name for the Taskflow, and get the task class from the name.
        model (str, optional): The model name in the task, if set None, will use the default model.
        mode (str, optional): Select the mode of the task, only used in the tasks of word_segmentation and ner.
            If set None, will use the default mode.
        device_id (int, optional): The device id for the gpu, xpu and other devices, the defalut value is 0.
        kwargs (dict, optional): Additional keyword arguments passed along to the specific task.

    """

    def __init__(self, task, model=None, mode=None, device_id=0, from_hf_hub=False, **kwargs):
        assert task in TASKS, f"The task name:{task} is not in Taskflow list, please check your task name."
        self.task = task
        # Set the device for the task
        device = get_env_device()
        if device == "cpu" or device_id == -1:
            paddle.set_device("cpu")
        else:
            paddle.set_device(device + ":" + str(device_id))

        if self.task in ["word_segmentation", "ner", "text_classification"]:
            tag = "modes"
            ind_tag = "mode"
            self.model = mode
        else:
            tag = "models"
            ind_tag = "model"
            self.model = model

        if self.model is not None:
            assert self.model in set(TASKS[task][tag].keys()), f"The {tag} name: {model} is not in task:[{task}]"
        else:
            self.model = TASKS[task]["default"][ind_tag]

        if "task_priority_path" in TASKS[self.task][tag][self.model]:
            self.priority_path = TASKS[self.task][tag][self.model]["task_priority_path"]
        else:
            self.priority_path = None

        # Update the task config to kwargs
        config_kwargs = TASKS[self.task][tag][self.model]
        kwargs["device_id"] = device_id
        kwargs.update(config_kwargs)
        self.kwargs = kwargs
        task_class = TASKS[self.task][tag][self.model]["task_class"]
        self.task_instance = task_class(
            model=self.model, task=self.task, priority_path=self.priority_path, from_hf_hub=from_hf_hub, **self.kwargs
        )
        task_list = TASKS.keys()
        Taskflow.task_list = task_list

        # Add the lock for the concurrency requests
        self._lock = threading.Lock()

    def __call__(self, *inputs):
        """
        The main work function in the taskflow.
        """
        results = self.task_instance(inputs)
        return results

    def help(self):
        """
        Return the task usage message.
        """
        return self.task_instance.help()

    def task_path(self):
        """
        Return the path of current task
        """
        return self.task_instance._task_path

    @staticmethod
    def tasks():
        """
        Return the available task list.
        """
        task_list = list(TASKS.keys())
        return task_list

    def from_segments(self, *inputs):
        results = self.task_instance.from_segments(inputs)
        return results

    def interactive_mode(self, max_turn):
        with self.task_instance.interactive_mode(max_turn):
            while True:
                human = input("[Human]:").strip()
                if human.lower() == "exit":
                    exit()
                robot = self.task_instance(human)[0]
                print("[Bot]:%s" % robot)

    def set_schema(self, schema):
        assert (
            self.task_instance.model in support_schema_list
        ), "This method can only be used by the task based on the model of uie or wordtag."
        self.task_instance.set_schema(schema)

    def set_argument(self, argument):
        assert self.task_instance.model in support_argument_list, (
            "This method can only be used by the task of text-to-image generation, information extraction "
            "or zero-text-classification."
        )
        self.task_instance.set_argument(argument)<|MERGE_RESOLUTION|>--- conflicted
+++ resolved
@@ -353,7 +353,6 @@
                 "hidden_size": 768,
                 "task_flag": "information_extraction-uie-x-base",
             },
-<<<<<<< HEAD
             # This task name will be descrepted in future and replaced by detail model name, e.g. global-pointer
             "uie-data-distill-gp": {
                 "task_class": GPTask,
@@ -362,8 +361,6 @@
             "global-pointer": {
                 "task_class": ClosedDomainIETask,
                 "task_flag": "information_extraction-global-pointer",
-=======
-            "uie-data-distill-gp": {"task_class": GPTask, "task_flag": "information_extraction-uie-data-distill-gp"},
             "__internal_testing__/tiny-random-uie": {
                 "task_class": UIETask,
                 "hidden_size": 8,
@@ -378,7 +375,6 @@
                 "task_class": UIETask,
                 "hidden_size": 8,
                 "task_flag": "information_extraction-tiny-random-uie-x",
->>>>>>> ed367b72
             },
         },
         "default": {"model": "uie-base"},
