# Copyright (c) 2022 PaddlePaddle Authors. All Rights Reserved.
# Copyright 2018 The Google AI Language Team Authors and The HuggingFace Inc. team.

# Licensed under the Apache License, Version 2.0 (the "License");
# you may not use this file except in compliance with the License.
# You may obtain a copy of the License at
#
#     http://www.apache.org/licenses/LICENSE-2.0
#
# Unless required by applicable law or agreed to in writing, software
# distributed under the License is distributed on an "AS IS" BASIS,
# WITHOUT WARRANTIES OR CONDITIONS OF ANY KIND, either express or implied.
# See the License for the specific language governing permissions and
# limitations under the License.

<<<<<<< HEAD
from typing import Any, Callable, Dict, List, NewType, Optional, Union

import numpy as np
import paddle
from dataclasses import dataclass, field
from ..transformers.tokenizer_utils_base import BatchEncoding, PretrainedTokenizerBase, PaddingStrategy
=======
import random
import warnings
from collections.abc import Mapping
from dataclasses import dataclass
from typing import Any, Callable, Dict, List, NewType, Optional, Tuple, Union

import numpy as np
import paddle

from ..transformers import BertTokenizer
from ..transformers.tokenizer_utils_base import (
    BatchEncoding,
    PaddingStrategy,
    PretrainedTokenizerBase,
)
>>>>>>> 40b9f1e9

__all__ = [
    "DataCollatorWithPadding",
    "default_data_collator",
    "DataCollator",
    "DefaultDataCollator",
    "DataCollatorForTokenClassification",
    "DataCollatorForSeq2Seq",
<<<<<<< HEAD
    "DataCollatorForClosedDomainIE",
=======
    "DataCollatorForLanguageModeling",
    "DataCollatorForWholeWordMask",
>>>>>>> 40b9f1e9
]

InputDataClass = NewType("InputDataClass", Any)
"""
A DataCollator is a function that takes a list of samples from a Dataset and collate them into a batch, as a dictionary
of PaddlePaddle tensors or NumPy arrays.
"""
DataCollator = NewType("DataCollator", Callable[[List[InputDataClass]], Dict[str, Any]])


class DataCollatorMixin:
    def __call__(self, features, return_tensors=None):
        if return_tensors is None:
            return_tensors = self.return_tensors
        if return_tensors == "pd":
            return self.paddle_call(features)
        elif return_tensors == "np":
            return self.numpy_call(features)
        else:
            raise ValueError(f"Framework '{return_tensors}' not recognized!")


def default_data_collator(features: List[InputDataClass], return_tensors="pd") -> Dict[str, Any]:
    """
    Very simple data collator that simply collates batches of dict-like objects and performs special handling for
    potential keys named:

        - `label`: handles a single value (int or float) per object
        - `label_ids`: handles a list of values per object

    Does not do any additional preprocessing: property names of the input object will be used as corresponding inputs
    to the model. See glue and ner for example of how it's useful.
    """

    # In this function we'll make the assumption that all `features` in the batch
    # have the same attributes.
    # So we will look at the first element as a proxy for what attributes exist
    # on the whole batch.

    if return_tensors == "pd":
        return paddle_default_data_collator(features)
    elif return_tensors == "np":
        return numpy_default_data_collator(features)


def paddle_default_data_collator(features: List[InputDataClass]) -> Dict[str, Any]:
    if not isinstance(features[0], (dict, BatchEncoding)):
        features = [vars(f) for f in features]
    first = features[0]
    batch = {}

    # Special handling for labels.
    # Ensure that tensor is created with the correct type
    # (it should be automatically the case, but let's make sure of it.)
    if "label" in first and first["label"] is not None:
        label = first["label"].item() if isinstance(first["label"], paddle.Tensor) else first["label"]
        dtype = "int64" if isinstance(label, int) else "float32"
        batch["labels"] = paddle.to_tensor([f["label"] for f in features], dtype=dtype)
    elif "label_ids" in first and first["label_ids"] is not None:
        if isinstance(first["label_ids"], paddle.Tensor):
            batch["labels"] = paddle.stack([f["label_ids"] for f in features])
        else:
            dtype = "int64" if type(first["label_ids"][0]) is int else "float32"
            batch["labels"] = paddle.to_tensor([f["label_ids"] for f in features], dtype=dtype)

    # Handling of all other possible keys.
    # Again, we will use the first element to figure out which key/values are not None for this model.
    for k, v in first.items():
        if k not in ("label", "label_ids") and v is not None and not isinstance(v, str):
            if isinstance(v, paddle.Tensor):
                batch[k] = paddle.stack([f[k] for f in features])
            else:
                batch[k] = paddle.to_tensor([f[k] for f in features])

    return batch


def numpy_default_data_collator(features: List[InputDataClass]) -> Dict[str, Any]:

    if not isinstance(features[0], (dict, BatchEncoding)):
        features = [vars(f) for f in features]
    first = features[0]
    batch = {}

    # Special handling for labels.
    # Ensure that tensor is created with the correct type
    # (it should be automatically the case, but let's make sure of it.)
    if "label" in first and first["label"] is not None:
        label = first["label"].item() if isinstance(first["label"], np.ndarray) else first["label"]
        dtype = np.int64 if isinstance(label, int) else np.float32
        batch["labels"] = np.array([f["label"] for f in features], dtype=dtype)
    elif "label_ids" in first and first["label_ids"] is not None:
        if isinstance(first["label_ids"], np.ndarray):
            batch["labels"] = np.stack([f["label_ids"] for f in features])
        else:
            dtype = np.int64 if type(first["label_ids"][0]) is int else np.float32
            batch["labels"] = np.array([f["label_ids"] for f in features], dtype=dtype)

    # Handling of all other possible keys.
    # Again, we will use the first element to figure out which key/values are not None for this model.
    for k, v in first.items():
        if k not in ("label", "label_ids") and v is not None and not isinstance(v, str):
            if isinstance(v, np.ndarray):
                batch[k] = np.stack([f[k] for f in features])
            else:
                batch[k] = np.array([f[k] for f in features])

    return batch


@dataclass
class DefaultDataCollator(DataCollatorMixin):
    """
    Very simple data collator that simply collates batches of dict-like objects and performs special handling for
    potential keys named:
        - `label`: handles a single value (int or float) per object
        - `label_ids`: handles a list of values per object
    Does not do any additional preprocessing: property names of the input object will be used as corresponding inputs
    to the model. See glue and ner for example of how it's useful.
    This is an object (like other data collators) rather than a pure function like default_data_collator. This can be
    helpful if you need to set a return_tensors value at initialization.
    Args:
        return_tensors (`bool`):
            Return Tensor or numpy array.
    """

    return_tensors: str = "pd"

    def __call__(self, features: List[Dict[str, Any]], return_tensors=None) -> Dict[str, Any]:
        if return_tensors is None:
            return_tensors = self.return_tensors
        return default_data_collator(features, return_tensors)


@dataclass
class DataCollatorWithPadding:
    """
    Data collator that will dynamically pad the inputs to the longest sequence in the batch.

    Args:
        tokenizer (`paddlenlp.transformers.PretrainedTokenizer`):
            The tokenizer used for encoding the data.
    """

    tokenizer: PretrainedTokenizerBase
    padding: Union[bool, str, PaddingStrategy] = True
    max_length: Optional[int] = None
    pad_to_multiple_of: Optional[int] = None
    return_tensors: str = "pd"
    return_attention_mask: Optional[bool] = None

    def __call__(self, features: List[Dict[str, Any]]) -> Dict[str, Any]:
        batch = self.tokenizer.pad(
            features,
            padding=self.padding,
            max_length=self.max_length,
            pad_to_multiple_of=self.pad_to_multiple_of,
            return_tensors=self.return_tensors,
            return_attention_mask=self.return_attention_mask,
        )
        if "label" in batch:
            batch["labels"] = batch["label"]
            del batch["label"]
        if "label_ids" in batch:
            batch["labels"] = batch["label_ids"]
            del batch["label_ids"]
        # To fix windows bug for paddle inference dtype error
        # InvalidArgumentError: The type of data we are trying to retrieve does not match the type of data currently contained in the container
        if self.return_tensors == "np":
            batch = {k: np.array(v, dtype=np.int64) for k, v in batch.items()}
        return batch


@dataclass
class DataCollatorForTokenClassification(DataCollatorMixin):
    """
    Data collator that will dynamically pad the inputs received, as well as the labels.

    Args:
        tokenizer ([`PretrainedTokenizer`] or [`PretrainedFasterTokenizer`]):
            The tokenizer used for encoding the data.
        padding (`bool`, `str` or [`~utils.PaddingStrategy`], *optional*, defaults to `True`):
            Select a strategy to pad the returned sequences (according to the model's padding side and padding index)
            among:

            - `True` or `'longest'`: Pad to the longest sequence in the batch (or no padding if only a single sequence
              is provided).
            - `'max_length'`: Pad to a maximum length specified with the argument `max_length` or to the maximum
              acceptable input length for the model if that argument is not provided.
            - `False` or `'do_not_pad'` (default): No padding (i.e., can output a batch with sequences of different
              lengths).
        max_length (`int`, *optional*):
            Maximum length of the returned list and optionally padding length (see above).
        pad_to_multiple_of (`int`, *optional*):
            If set will pad the sequence to a multiple of the provided value.

            This is especially useful to enable the use of Tensor Cores on NVIDIA hardware with compute capability >=
            7.5 (Volta).
        label_pad_token_id (`int`, *optional*, defaults to -100):
            The id to use when padding the labels (-100 will be automatically ignore by PaddlePaddle loss functions).
        return_tensors (`str`):
            The type of Tensor to return. Allowable values are "np", "pt" and "tf".
    """

    tokenizer: PretrainedTokenizerBase
    padding: Union[bool, str, PaddingStrategy] = True
    max_length: Optional[int] = None
    pad_to_multiple_of: Optional[int] = None
    label_pad_token_id: int = -100
    return_tensors: str = "pd"

    def paddle_call(self, features):
        label_name = "label" if "label" in features[0].keys() else "labels"
        labels = [feature[label_name] for feature in features] if label_name in features[0].keys() else None
        no_labels_features = [{k: v for k, v in feature.items() if k != label_name} for feature in features]

        batch = self.tokenizer.pad(
            no_labels_features,
            padding=self.padding,
            max_length=self.max_length,
            pad_to_multiple_of=self.pad_to_multiple_of,
            # Conversion to tensors will fail if we have labels as they are not of the same length yet.
            return_tensors="pd" if labels is None else None,
        )

        if labels is None:
            return batch

        sequence_length = paddle.to_tensor(batch["input_ids"]).shape[1]
        padding_side = self.tokenizer.padding_side

        def to_list(tensor_or_iterable):
            if isinstance(tensor_or_iterable, paddle.Tensor):
                return tensor_or_iterable.tolist()
            return list(tensor_or_iterable)

        if padding_side == "right":
            batch[label_name] = [
                to_list(label) + [self.label_pad_token_id] * (sequence_length - len(label)) for label in labels
            ]
        else:
            batch[label_name] = [
                [self.label_pad_token_id] * (sequence_length - len(label)) + to_list(label) for label in labels
            ]

        batch = {k: paddle.to_tensor(v, dtype="int64") for k, v in batch.items()}
        return batch

    def numpy_call(self, features):
        label_name = "label" if "label" in features[0].keys() else "labels"
        labels = [feature[label_name] for feature in features] if label_name in features[0].keys() else None
        batch = self.tokenizer.pad(
            features,
            padding=self.padding,
            max_length=self.max_length,
            pad_to_multiple_of=self.pad_to_multiple_of,
            # Conversion to tensors will fail if we have labels as they are not of the same length yet.
            return_tensors="np" if labels is None else None,
        )

        if labels is None:
            return batch

        sequence_length = np.array(batch["input_ids"]).shape[1]
        padding_side = self.tokenizer.padding_side
        if padding_side == "right":
            batch["labels"] = [
                list(label) + [self.label_pad_token_id] * (sequence_length - len(label)) for label in labels
            ]
        else:
            batch["labels"] = [
                [self.label_pad_token_id] * (sequence_length - len(label)) + list(label) for label in labels
            ]

        batch = {k: np.array(v, dtype=np.int64) for k, v in batch.items()}
        return batch


@dataclass
class DataCollatorForSeq2Seq:
    """
    Data collator that will dynamically pad the inputs received, as well as the labels.

    Args:
        tokenizer ([`PretrainedTokenizer`] or [`PretrainedFasterTokenizer`]):
            The tokenizer used for encoding the data.
        model ([`PreTrainedModel`]):
            The model that is being trained. If set and has the *prepare_decoder_input_ids_from_labels*, use it to
            prepare the *decoder_input_ids*

            This is useful when using *label_smoothing* to avoid calculating loss twice.
        padding (`bool`, `str` or [`~utils.PaddingStrategy`], *optional*, defaults to `True`):
            Select a strategy to pad the returned sequences (according to the model's padding side and padding index)
            among:

            - `True` or `'longest'`: Pad to the longest sequence in the batch (or no padding if only a single sequence
              is provided).
            - `'max_length'`: Pad to a maximum length specified with the argument `max_length` or to the maximum
              acceptable input length for the model if that argument is not provided.
            - `False` or `'do_not_pad'` (default): No padding (i.e., can output a batch with sequences of different
              lengths).
        max_length (`int`, *optional*):
            Maximum length of the returned list and optionally padding length (see above).
        pad_to_multiple_of (`int`, *optional*):
            If set will pad the sequence to a multiple of the provided value.

            This is especially useful to enable the use of Tensor Cores on NVIDIA hardware with compute capability >=
            7.5 (Volta).
        label_pad_token_id (`int`, *optional*, defaults to -100):
            The id to use when padding the labels (-100 will be automatically ignored by PaddlePaddle loss functions).
        return_tensors (`str`):
            The type of Tensor to return. Allowable values are "np", "pt" and "tf".
    """

    tokenizer: PretrainedTokenizerBase
    model: Optional[Any] = None
    padding: Union[bool, str, PaddingStrategy] = True
    max_length: Optional[int] = None
    pad_to_multiple_of: Optional[int] = None
    label_pad_token_id: int = -100
    return_tensors: str = "pd"

    def __call__(self, features, return_tensors=None):
        if return_tensors is None:
            return_tensors = self.return_tensors
        labels = [feature["labels"] for feature in features] if "labels" in features[0].keys() else None
        # We have to pad the labels before calling `tokenizer.pad` as this method won't pad them and needs them of the
        # same length to return tensors.
        if labels is not None:
            max_label_length = max(len(l) for l in labels)
            if self.pad_to_multiple_of is not None:
                max_label_length = (
                    (max_label_length + self.pad_to_multiple_of - 1)
                    // self.pad_to_multiple_of
                    * self.pad_to_multiple_of
                )

            padding_side = self.tokenizer.padding_side
            for feature in features:
                remainder = [self.label_pad_token_id] * (max_label_length - len(feature["labels"]))
                if isinstance(feature["labels"], list):
                    feature["labels"] = (
                        feature["labels"] + remainder if padding_side == "right" else remainder + feature["labels"]
                    )
                elif padding_side == "right":
                    feature["labels"] = np.concatenate([feature["labels"], remainder]).astype(np.int64)
                else:
                    feature["labels"] = np.concatenate([remainder, feature["labels"]]).astype(np.int64)

        features = self.tokenizer.pad(
            features,
            padding=self.padding,
            max_length=self.max_length,
            pad_to_multiple_of=self.pad_to_multiple_of,
            return_tensors=return_tensors,
        )

        # prepare decoder_input_ids
        if (
            labels is not None
            and self.model is not None
            and hasattr(self.model, "prepare_decoder_input_ids_from_labels")
        ):
            decoder_input_ids = self.model.prepare_decoder_input_ids_from_labels(labels=features["labels"])
            features["decoder_input_ids"] = decoder_input_ids

        return features


<<<<<<< HEAD
@dataclass
class DataCollatorForClosedDomainIE:
    tokenizer: PretrainedTokenizerBase
    padding: Union[bool, str, PaddingStrategy] = True
    label_maps: Optional[dict] = None
    multi_modal: bool = False
    text_feature_names: List[str] = field(default_factory=lambda: ["offset_mapping", "text", "doc_id", "text_offset"])
    doc_feature_names: List[str] = field(
        default_factory=lambda: ["bbox", "image", "offset_mapping", "text", "doc_id", "text_offset"]
    )

    def __call__(self, features: List[Dict[str, Union[List[int], paddle.Tensor]]]) -> Dict[str, paddle.Tensor]:
        labels = [feature["labels"] for feature in features] if "labels" in features[0].keys() else None
        new_features = [{k: v for k, v in f.items() if k not in ["labels"] + self.doc_feature_names} for f in features]

        batch = self.tokenizer.pad(
            new_features,
            padding=self.padding,
        )

        batch = [paddle.to_tensor(batch[k]) for k in batch.keys()]

        if self.multi_modal:
            max_length = batch[1].shape[1]
            for feature in features:
                feature["bbox"] = feature["bbox"] + [[0, 0, 0, 0] for _ in range(max_length - len(feature["bbox"]))]

            for ignore_key in self.doc_feature_names:
                if ignore_key in ["bbox", "image"]:
                    batch.append(paddle.to_tensor([feature[ignore_key] for feature in features]))
                else:
                    batch.append([feature[ignore_key] for feature in features])
        else:
            for ignore_key in self.text_feature_names:
                batch.append([feature[ignore_key] for feature in features])

        if labels is None:
            return batch

        bs = len(batch[0])
        # Ensure the dimension is greater or equal to 1
        max_ent_num = max(max([len(lb["entity_labels"]) for lb in labels]), 1)
        num_ents = len(self.label_maps["entity_label2id"])
        batch_entity_labels = paddle.zeros(shape=[bs, num_ents, max_ent_num, 2], dtype="int64")
        for i, lb in enumerate(labels):
            for eidx, (l, eh, et) in enumerate(lb["entity_labels"]):
                batch_entity_labels[i, l, eidx, :] = paddle.to_tensor([eh, et])

        if not self.label_maps["relation_label2id"]:
            batch.append([batch_entity_labels])
        else:
            max_spo_num = max(max([len(lb["relation_labels"]) for lb in labels]), 1)
            num_rels = len(self.label_maps["relation_label2id"])
            batch_head_labels = paddle.zeros(shape=[bs, num_rels, max_spo_num, 2], dtype="int64")
            batch_tail_labels = paddle.zeros(shape=[bs, num_rels, max_spo_num, 2], dtype="int64")

            for i, lb in enumerate(labels):
                for spidx, (sh, st, p, oh, ot) in enumerate(lb["relation_labels"]):
                    batch_head_labels[i, p, spidx, :] = paddle.to_tensor([sh, oh])
                    batch_tail_labels[i, p, spidx, :] = paddle.to_tensor([st, ot])
            batch.append([batch_entity_labels, batch_head_labels, batch_tail_labels])
        return batch
=======
def _paddle_collate_batch(examples, tokenizer, pad_to_multiple_of: Optional[int] = None):
    """Collate `examples` into a batch, using the information in `tokenizer` for padding if necessary."""
    import paddle

    # Tensorize if necessary.
    if isinstance(examples[0], (list, tuple, np.ndarray)):
        examples = [paddle.to_tensor(e, dtype="int64") for e in examples]

    length_of_first = examples[0].shape[0]

    # Check if padding is necessary.

    are_tensors_same_length = all(x.shape[0] == length_of_first for x in examples)
    if are_tensors_same_length and (pad_to_multiple_of is None or length_of_first % pad_to_multiple_of == 0):
        return paddle.stack(examples, axis=0)

    # If yes, check if we have a `pad_token`.
    if tokenizer._pad_token is None:
        raise ValueError(
            "You are attempting to pad samples but the tokenizer you are using"
            f" ({tokenizer.__class__.__name__}) does not have a pad token."
        )

    # Creating the full tensor and filling it with our data.
    max_length = max(x.shape[0] for x in examples)
    if pad_to_multiple_of is not None and (max_length % pad_to_multiple_of != 0):
        max_length = ((max_length // pad_to_multiple_of) + 1) * pad_to_multiple_of
    # result = examples[0].new_full([len(examples), max_length], tokenizer.pad_token_id)
    result = paddle.full([len(examples), max_length], tokenizer.pad_token_id, dtype=examples[0].dtype)

    for i, example in enumerate(examples):
        if tokenizer.padding_side == "right":
            result[i, : example.shape[0]] = example
        else:
            result[i, -example.shape[0] :] = example
    return result


def _numpy_collate_batch(examples, tokenizer, pad_to_multiple_of: Optional[int] = None):
    import numpy as np

    """Collate `examples` into a batch, using the information in `tokenizer` for padding if necessary."""
    # Tensorize if necessary.
    if isinstance(examples[0], (list, tuple)):
        examples = [np.array(e, dtype=np.int64) for e in examples]

    # Check if padding is necessary.
    length_of_first = len(examples[0])
    are_tensors_same_length = all(len(x) == length_of_first for x in examples)
    if are_tensors_same_length and (pad_to_multiple_of is None or length_of_first % pad_to_multiple_of == 0):
        return np.stack(examples, axis=0)

    # If yes, check if we have a `pad_token`.
    if tokenizer._pad_token is None:
        raise ValueError(
            "You are attempting to pad samples but the tokenizer you are using"
            f" ({tokenizer.__class__.__name__}) does not have a pad token."
        )

    # Creating the full tensor and filling it with our data.
    max_length = max(len(x) for x in examples)
    if pad_to_multiple_of is not None and (max_length % pad_to_multiple_of != 0):
        max_length = ((max_length // pad_to_multiple_of) + 1) * pad_to_multiple_of
    result = np.full(shape=(len(examples), max_length), fill_value=tokenizer.pad_token_id, dtype=examples[0].dtype)
    for i, example in enumerate(examples):
        if tokenizer.padding_side == "right":
            result[i, : example.shape[0]] = example
        else:
            result[i, -example.shape[0] :] = example
    return result


def tolist(x):
    if isinstance(x, list):
        return x
    elif hasattr(x, "numpy"):  # Checks for TF tensors without needing the import
        x = x.numpy()
    return x.tolist()


@dataclass
class DataCollatorForLanguageModeling(DataCollatorMixin):
    """
    Data collator used for language modeling. Inputs are dynamically padded to the maximum length of a batch if they
    are not all of the same length.
    Args:
        tokenizer ([`PreTrainedTokenizer`] or [`PreTrainedTokenizerFast`]):
            The tokenizer used for encoding the data.
        mlm (`bool`, *optional*, defaults to `True`):
            Whether or not to use masked language modeling. If set to `False`, the labels are the same as the inputs
            with the padding tokens ignored (by setting them to -100). Otherwise, the labels are -100 for non-masked
            tokens and the value to predict for the masked token.
        mlm_probability (`float`, *optional*, defaults to 0.15):
            The probability with which to (randomly) mask tokens in the input, when `mlm` is set to `True`.
        pad_to_multiple_of (`int`, *optional*):
            If set will pad the sequence to a multiple of the provided value.
        return_tensors (`str`):
            The type of Tensor to return. Allowable values are "np", "pt" and "tf".
    <Tip>
    For best performance, this data collator should be used with a dataset having items that are dictionaries or
    BatchEncoding, with the `"special_tokens_mask"` key, as returned by a [`PreTrainedTokenizer`] or a
    [`PreTrainedTokenizerFast`] with the argument `return_special_tokens_mask=True`.
    </Tip>"""

    tokenizer: PretrainedTokenizerBase
    mlm: bool = True
    mlm_probability: float = 0.15
    pad_to_multiple_of: Optional[int] = None
    return_tensors: str = "pd"

    def paddle_call(self, examples: List[Union[List[int], Any, Dict[str, Any]]]) -> Dict[str, Any]:
        # Handle dict or lists with proper padding and conversion to tensor.
        if isinstance(examples[0], Mapping):
            batch = self.tokenizer.pad(examples, return_tensors="pd", pad_to_multiple_of=self.pad_to_multiple_of)
        else:
            batch = {
                "input_ids": _paddle_collate_batch(
                    examples, self.tokenizer, pad_to_multiple_of=self.pad_to_multiple_of
                )
            }

        # If special token mask has been preprocessed, pop it from the dict.
        special_tokens_mask = batch.pop("special_tokens_mask", None)
        if self.mlm:
            batch["input_ids"], batch["labels"] = self.paddle_mask_tokens(
                batch["input_ids"], special_tokens_mask=special_tokens_mask
            )
        else:
            labels = batch["input_ids"].clone()
            if self.tokenizer.pad_token_id is not None:
                labels[labels == self.tokenizer.pad_token_id] = -100
            batch["labels"] = labels
        return batch

    def paddle_mask_tokens(self, inputs: Any, special_tokens_mask: Optional[Any] = None) -> Tuple[Any, Any]:
        """
        Prepare masked tokens inputs/labels for masked language modeling: 80% MASK, 10% random, 10% original.
        """
        import paddle

        labels = inputs.clone()
        # We sample a few tokens in each sequence for MLM training (with probability `self.mlm_probability`)
        probability_matrix = paddle.full(labels.shape, self.mlm_probability)
        if special_tokens_mask is None:
            special_tokens_mask = [
                self.tokenizer.get_special_tokens_mask(val, already_has_special_tokens=True) for val in labels.tolist()
            ]

            special_tokens_mask = paddle.to_tensor(special_tokens_mask, dtype="bool")
        else:
            special_tokens_mask = special_tokens_mask.cast("bool")

        def masked_fill(x, mask, value):
            y = paddle.full(x.shape, value, x.dtype)
            return paddle.where(mask, y, x)

        # probability_matrix.masked_fill_(special_tokens_mask, value=0.0)
        probability_matrix = masked_fill(probability_matrix, special_tokens_mask, value=0.0)
        masked_indices = paddle.bernoulli(probability_matrix).cast("bool")
        labels[~masked_indices] = -100  # We only compute loss on masked tokens

        # 80% of the time, we replace masked input tokens with tokenizer.mask_token ([MASK])
        indices_replaced = paddle.bernoulli(paddle.full(labels.shape, 0.8)).cast("bool") & masked_indices
        inputs[indices_replaced] = self.tokenizer.convert_tokens_to_ids(self.tokenizer.mask_token)

        # 10% of the time, we replace masked input tokens with random word
        indices_random = (
            paddle.bernoulli(paddle.full(labels.shape, 0.5)).cast("bool") & masked_indices & ~indices_replaced
        )
        random_words = paddle.randint(len(self.tokenizer), shape=labels.shape, dtype="int64")
        inputs[indices_random] = random_words[indices_random]

        # The rest of the time (10% of the time) we keep the masked input tokens unchanged
        return inputs, labels

    def numpy_call(self, examples: List[Union[List[int], Any, Dict[str, Any]]]) -> Dict[str, Any]:
        # Handle dict or lists with proper padding and conversion to tensor.
        if isinstance(examples[0], Mapping):
            batch = self.tokenizer.pad(examples, return_tensors="np", pad_to_multiple_of=self.pad_to_multiple_of)
        else:
            batch = {
                "input_ids": _numpy_collate_batch(examples, self.tokenizer, pad_to_multiple_of=self.pad_to_multiple_of)
            }

        # If special token mask has been preprocessed, pop it from the dict.
        special_tokens_mask = batch.pop("special_tokens_mask", None)
        if self.mlm:
            batch["input_ids"], batch["labels"] = self.numpy_mask_tokens(
                batch["input_ids"], special_tokens_mask=special_tokens_mask
            )
        else:
            labels = np.copy(batch["input_ids"])
            if self.tokenizer.pad_token_id is not None:
                labels[labels == self.tokenizer.pad_token_id] = -100
            batch["labels"] = labels
        return batch

    def numpy_mask_tokens(self, inputs: Any, special_tokens_mask: Optional[Any] = None) -> Tuple[Any, Any]:
        """
        Prepare masked tokens inputs/labels for masked language modeling: 80% MASK, 10% random, 10% original.
        """
        labels = np.copy(inputs)
        # We sample a few tokens in each sequence for MLM training (with probability `self.mlm_probability`)
        probability_matrix = np.full(labels.shape, self.mlm_probability)
        if special_tokens_mask is None:
            special_tokens_mask = [
                self.tokenizer.get_special_tokens_mask(val, already_has_special_tokens=True) for val in labels.tolist()
            ]
            special_tokens_mask = np.array(special_tokens_mask, dtype=bool)
        else:
            special_tokens_mask = special_tokens_mask.astype(bool)

        probability_matrix[special_tokens_mask] = 0
        # Numpy doesn't have bernoulli, so we use a binomial with 1 trial
        masked_indices = np.random.binomial(1, probability_matrix, size=probability_matrix.shape).astype(bool)
        labels[~masked_indices] = -100  # We only compute loss on masked tokens

        # 80% of the time, we replace masked input tokens with tokenizer.mask_token ([MASK])
        indices_replaced = np.random.binomial(1, 0.8, size=labels.shape).astype(bool) & masked_indices
        inputs[indices_replaced] = self.tokenizer.mask_token_id

        # 10% of the time, we replace masked input tokens with random word
        # indices_random = paddle.bernoulli(paddle.full(labels.shape, 0.5)).bool() & masked_indices & ~indices_replaced
        indices_random = (
            np.random.binomial(1, 0.5, size=labels.shape).astype(bool) & masked_indices & ~indices_replaced
        )
        random_words = np.random.randint(
            low=0, high=len(self.tokenizer), size=np.count_nonzero(indices_random), dtype=np.int64
        )
        inputs[indices_random] = random_words

        # The rest of the time (10% of the time) we keep the masked input tokens unchanged
        return inputs, labels


@dataclass
class DataCollatorForWholeWordMask(DataCollatorForLanguageModeling):
    """
    Data collator used for language modeling that masks entire words.
    - collates batches of tensors, honoring their tokenizer's pad_token
    - preprocesses batches for masked language modeling
    <Tip>
    This collator relies on details of the implementation of subword tokenization by [`BertTokenizer`], specifically
    that subword tokens are prefixed with *##*. For tokenizers that do not adhere to this scheme, this collator will
    produce an output that is roughly equivalent to [`.DataCollatorForLanguageModeling`].
    </Tip>"""

    def paddle_call(self, examples: List[Union[List[int], Any, Dict[str, Any]]]) -> Dict[str, Any]:
        if isinstance(examples[0], Mapping):
            input_ids = [e["input_ids"] for e in examples]
        else:
            input_ids = examples
            examples = [{"input_ids": e} for e in examples]

        batch_input = _paddle_collate_batch(input_ids, self.tokenizer, pad_to_multiple_of=self.pad_to_multiple_of)

        mask_labels = []
        for e in examples:
            ref_tokens = []
            for id in tolist(e["input_ids"]):
                token = self.tokenizer._convert_id_to_token(id)
                ref_tokens.append(token)

            # For Chinese tokens, we need extra inf to mark sub-word, e.g [喜,欢]-> [喜，##欢]
            if "chinese_ref" in e:
                ref_pos = tolist(e["chinese_ref"])
                len_seq = len(e["input_ids"])
                for i in range(len_seq):
                    if i in ref_pos:
                        ref_tokens[i] = "##" + ref_tokens[i]
            mask_labels.append(self._whole_word_mask(ref_tokens))
        batch_mask = _paddle_collate_batch(mask_labels, self.tokenizer, pad_to_multiple_of=self.pad_to_multiple_of)
        inputs, labels = self.paddle_mask_tokens(batch_input, batch_mask)
        return {"input_ids": inputs, "labels": labels}

    def numpy_call(self, examples: List[Union[List[int], Any, Dict[str, Any]]]) -> Dict[str, Any]:
        if isinstance(examples[0], Mapping):
            input_ids = [e["input_ids"] for e in examples]
        else:
            input_ids = examples
            examples = [{"input_ids": e} for e in examples]

        batch_input = _numpy_collate_batch(input_ids, self.tokenizer, pad_to_multiple_of=self.pad_to_multiple_of)

        mask_labels = []
        for e in examples:
            ref_tokens = []
            for id in tolist(e["input_ids"]):
                token = self.tokenizer._convert_id_to_token(id)
                ref_tokens.append(token)

            # For Chinese tokens, we need extra inf to mark sub-word, e.g [喜,欢]-> [喜，##欢]
            if "chinese_ref" in e:
                ref_pos = tolist(e["chinese_ref"])
                len_seq = len(e["input_ids"])
                for i in range(len_seq):
                    if i in ref_pos:
                        ref_tokens[i] = "##" + ref_tokens[i]
            mask_labels.append(self._whole_word_mask(ref_tokens))
        batch_mask = _numpy_collate_batch(mask_labels, self.tokenizer, pad_to_multiple_of=self.pad_to_multiple_of)
        inputs, labels = self.numpy_mask_tokens(batch_input, batch_mask)
        return {"input_ids": inputs, "labels": labels}

    def _whole_word_mask(self, input_tokens: List[str], max_predictions=512):
        """
        Get 0/1 labels for masked tokens with whole word mask proxy
        """
        if not isinstance(self.tokenizer, (BertTokenizer)):
            warnings.warn(
                "DataCollatorForWholeWordMask is only suitable for BertTokenizer-like tokenizers. "
                "Please refer to the documentation for more information."
            )

        cand_indexes = []
        for i, token in enumerate(input_tokens):
            if token == "[CLS]" or token == "[SEP]":
                continue

            if len(cand_indexes) >= 1 and token.startswith("##"):
                cand_indexes[-1].append(i)
            else:
                cand_indexes.append([i])

        random.shuffle(cand_indexes)
        num_to_predict = min(max_predictions, max(1, int(round(len(input_tokens) * self.mlm_probability))))
        masked_lms = []
        covered_indexes = set()
        for index_set in cand_indexes:
            if len(masked_lms) >= num_to_predict:
                break
            # If adding a whole-word mask would exceed the maximum number of
            # predictions, then just skip this candidate.
            if len(masked_lms) + len(index_set) > num_to_predict:
                continue
            is_any_index_covered = False
            for index in index_set:
                if index in covered_indexes:
                    is_any_index_covered = True
                    break
            if is_any_index_covered:
                continue
            for index in index_set:
                covered_indexes.add(index)
                masked_lms.append(index)

        if len(covered_indexes) != len(masked_lms):
            raise ValueError("Length of covered_indexes is not equal to length of masked_lms.")
        mask_labels = [1 if i in covered_indexes else 0 for i in range(len(input_tokens))]
        return mask_labels

    def paddle_mask_tokens(self, inputs: Any, mask_labels: Any) -> Tuple[Any, Any]:
        """
        Prepare masked tokens inputs/labels for masked language modeling: 80% MASK, 10% random, 10% original. Set
        'mask_labels' means we use whole word mask (wwm), we directly mask idxs according to it's ref.
        """
        import paddle

        if self.tokenizer.mask_token is None:
            raise ValueError(
                "This tokenizer does not have a mask token which is necessary for masked language modeling. Remove the"
                " --mlm flag if you want to use this tokenizer."
            )
        labels = inputs.clone()
        # We sample a few tokens in each sequence for masked-LM training (with probability args.mlm_probability defaults to 0.15 in Bert/RoBERTa)

        probability_matrix = mask_labels

        special_tokens_mask = [
            self.tokenizer.get_special_tokens_mask(val, already_has_special_tokens=True) for val in labels.tolist()
        ]

        def masked_fill(x, mask, value):
            y = paddle.full(x.shape, value, x.dtype)
            return paddle.where(mask, y, x)

        # probability_matrix.masked_fill_(paddle.tensor(special_tokens_mask, dtype=paddle.bool), value=0.0)
        probability_matrix = masked_fill(
            probability_matrix, paddle.to_tensor(special_tokens_mask, dtype="bool"), value=0.0
        )
        if self.tokenizer._pad_token is not None:
            padding_mask = labels.equal(self.tokenizer.pad_token_id)
            # probability_matrix.masked_fill_(padding_mask, value=0.0)
            probability_matrix = masked_fill(probability_matrix, padding_mask, value=0.0)

        masked_indices = probability_matrix.cast("bool")
        labels[~masked_indices] = -100  # We only compute loss on masked tokens

        # 80% of the time, we replace masked input tokens with tokenizer.mask_token ([MASK])
        indices_replaced = paddle.bernoulli(paddle.full(labels.shape, 0.8)).cast("bool") & masked_indices
        inputs[indices_replaced] = self.tokenizer.convert_tokens_to_ids(self.tokenizer.mask_token)

        # 10% of the time, we replace masked input tokens with random word
        indices_random = (
            paddle.bernoulli(paddle.full(labels.shape, 0.5)).cast("bool") & masked_indices & ~indices_replaced
        )

        random_words = paddle.randint(0, len(self.tokenizer), labels.shape, dtype="int64")
        inputs[indices_random] = random_words[indices_random]

        # The rest of the time (10% of the time) we keep the masked input tokens unchanged
        return inputs, labels

    def numpy_mask_tokens(self, inputs: Any, mask_labels: Any) -> Tuple[Any, Any]:
        """
        Prepare masked tokens inputs/labels for masked language modeling: 80% MASK, 10% random, 10% original. Set
        'mask_labels' means we use whole word mask (wwm), we directly mask idxs according to it's ref.
        """
        if self.tokenizer.mask_token is None:
            raise ValueError(
                "This tokenizer does not have a mask token which is necessary for masked language modeling. Remove the"
                " --mlm flag if you want to use this tokenizer."
            )
        labels = np.copy(inputs)
        # We sample a few tokens in each sequence for masked-LM training (with probability args.mlm_probability defaults to 0.15 in Bert/RoBERTa)

        masked_indices = mask_labels.astype(bool)

        special_tokens_mask = [
            self.tokenizer.get_special_tokens_mask(val, already_has_special_tokens=True) for val in labels.tolist()
        ]
        masked_indices[np.array(special_tokens_mask, dtype=bool)] = 0
        if self.tokenizer._pad_token is not None:
            padding_mask = labels == self.tokenizer.pad_token_id
            masked_indices[padding_mask] = 0

        labels[~masked_indices] = -100  # We only compute loss on masked tokens

        # 80% of the time, we replace masked input tokens with tokenizer.mask_token ([MASK])
        indices_replaced = np.random.binomial(1, 0.8, size=labels.shape).astype(bool) & masked_indices
        inputs[indices_replaced] = self.tokenizer.convert_tokens_to_ids(self.tokenizer.mask_token)

        # 10% of the time, we replace masked input tokens with random word
        # indices_random = paddle.bernoulli(paddle.full(labels.shape, 0.5)).bool() & masked_indices & ~indices_replaced
        indices_random = (
            np.random.binomial(1, 0.5, size=labels.shape).astype(bool) & masked_indices & ~indices_replaced
        )
        random_words = np.random.randint(low=0, high=len(self.tokenizer), size=labels.shape, dtype=np.int64)
        inputs[indices_random] = random_words[indices_random]

        # The rest of the time (10% of the time) we keep the masked input tokens unchanged
        return inputs, labels
>>>>>>> 40b9f1e9
<|MERGE_RESOLUTION|>--- conflicted
+++ resolved
@@ -13,18 +13,10 @@
 # See the License for the specific language governing permissions and
 # limitations under the License.
 
-<<<<<<< HEAD
-from typing import Any, Callable, Dict, List, NewType, Optional, Union
-
-import numpy as np
-import paddle
-from dataclasses import dataclass, field
-from ..transformers.tokenizer_utils_base import BatchEncoding, PretrainedTokenizerBase, PaddingStrategy
-=======
 import random
 import warnings
 from collections.abc import Mapping
-from dataclasses import dataclass
+from dataclasses import dataclass, field
 from typing import Any, Callable, Dict, List, NewType, Optional, Tuple, Union
 
 import numpy as np
@@ -36,7 +28,6 @@
     PaddingStrategy,
     PretrainedTokenizerBase,
 )
->>>>>>> 40b9f1e9
 
 __all__ = [
     "DataCollatorWithPadding",
@@ -45,12 +36,9 @@
     "DefaultDataCollator",
     "DataCollatorForTokenClassification",
     "DataCollatorForSeq2Seq",
-<<<<<<< HEAD
-    "DataCollatorForClosedDomainIE",
-=======
     "DataCollatorForLanguageModeling",
     "DataCollatorForWholeWordMask",
->>>>>>> 40b9f1e9
+    "DataCollatorForClosedDomainIE",
 ]
 
 InputDataClass = NewType("InputDataClass", Any)
@@ -420,70 +408,6 @@
         return features
 
 
-<<<<<<< HEAD
-@dataclass
-class DataCollatorForClosedDomainIE:
-    tokenizer: PretrainedTokenizerBase
-    padding: Union[bool, str, PaddingStrategy] = True
-    label_maps: Optional[dict] = None
-    multi_modal: bool = False
-    text_feature_names: List[str] = field(default_factory=lambda: ["offset_mapping", "text", "doc_id", "text_offset"])
-    doc_feature_names: List[str] = field(
-        default_factory=lambda: ["bbox", "image", "offset_mapping", "text", "doc_id", "text_offset"]
-    )
-
-    def __call__(self, features: List[Dict[str, Union[List[int], paddle.Tensor]]]) -> Dict[str, paddle.Tensor]:
-        labels = [feature["labels"] for feature in features] if "labels" in features[0].keys() else None
-        new_features = [{k: v for k, v in f.items() if k not in ["labels"] + self.doc_feature_names} for f in features]
-
-        batch = self.tokenizer.pad(
-            new_features,
-            padding=self.padding,
-        )
-
-        batch = [paddle.to_tensor(batch[k]) for k in batch.keys()]
-
-        if self.multi_modal:
-            max_length = batch[1].shape[1]
-            for feature in features:
-                feature["bbox"] = feature["bbox"] + [[0, 0, 0, 0] for _ in range(max_length - len(feature["bbox"]))]
-
-            for ignore_key in self.doc_feature_names:
-                if ignore_key in ["bbox", "image"]:
-                    batch.append(paddle.to_tensor([feature[ignore_key] for feature in features]))
-                else:
-                    batch.append([feature[ignore_key] for feature in features])
-        else:
-            for ignore_key in self.text_feature_names:
-                batch.append([feature[ignore_key] for feature in features])
-
-        if labels is None:
-            return batch
-
-        bs = len(batch[0])
-        # Ensure the dimension is greater or equal to 1
-        max_ent_num = max(max([len(lb["entity_labels"]) for lb in labels]), 1)
-        num_ents = len(self.label_maps["entity_label2id"])
-        batch_entity_labels = paddle.zeros(shape=[bs, num_ents, max_ent_num, 2], dtype="int64")
-        for i, lb in enumerate(labels):
-            for eidx, (l, eh, et) in enumerate(lb["entity_labels"]):
-                batch_entity_labels[i, l, eidx, :] = paddle.to_tensor([eh, et])
-
-        if not self.label_maps["relation_label2id"]:
-            batch.append([batch_entity_labels])
-        else:
-            max_spo_num = max(max([len(lb["relation_labels"]) for lb in labels]), 1)
-            num_rels = len(self.label_maps["relation_label2id"])
-            batch_head_labels = paddle.zeros(shape=[bs, num_rels, max_spo_num, 2], dtype="int64")
-            batch_tail_labels = paddle.zeros(shape=[bs, num_rels, max_spo_num, 2], dtype="int64")
-
-            for i, lb in enumerate(labels):
-                for spidx, (sh, st, p, oh, ot) in enumerate(lb["relation_labels"]):
-                    batch_head_labels[i, p, spidx, :] = paddle.to_tensor([sh, oh])
-                    batch_tail_labels[i, p, spidx, :] = paddle.to_tensor([st, ot])
-            batch.append([batch_entity_labels, batch_head_labels, batch_tail_labels])
-        return batch
-=======
 def _paddle_collate_batch(examples, tokenizer, pad_to_multiple_of: Optional[int] = None):
     """Collate `examples` into a batch, using the information in `tokenizer` for padding if necessary."""
     import paddle
@@ -925,4 +849,67 @@
 
         # The rest of the time (10% of the time) we keep the masked input tokens unchanged
         return inputs, labels
->>>>>>> 40b9f1e9
+
+
+@dataclass
+class DataCollatorForClosedDomainIE:
+    tokenizer: PretrainedTokenizerBase
+    padding: Union[bool, str, PaddingStrategy] = True
+    label_maps: Optional[dict] = None
+    multi_modal: bool = False
+    text_feature_names: List[str] = field(default_factory=lambda: ["offset_mapping", "text", "doc_id", "text_offset"])
+    doc_feature_names: List[str] = field(
+        default_factory=lambda: ["bbox", "image", "offset_mapping", "text", "doc_id", "text_offset"]
+    )
+
+    def __call__(self, features: List[Dict[str, Union[List[int], paddle.Tensor]]]) -> Dict[str, paddle.Tensor]:
+        labels = [feature["labels"] for feature in features] if "labels" in features[0].keys() else None
+        new_features = [{k: v for k, v in f.items() if k not in ["labels"] + self.doc_feature_names} for f in features]
+
+        batch = self.tokenizer.pad(
+            new_features,
+            padding=self.padding,
+        )
+
+        batch = [paddle.to_tensor(batch[k]) for k in batch.keys()]
+
+        if self.multi_modal:
+            max_length = batch[1].shape[1]
+            for feature in features:
+                feature["bbox"] = feature["bbox"] + [[0, 0, 0, 0] for _ in range(max_length - len(feature["bbox"]))]
+
+            for ignore_key in self.doc_feature_names:
+                if ignore_key in ["bbox", "image"]:
+                    batch.append(paddle.to_tensor([feature[ignore_key] for feature in features]))
+                else:
+                    batch.append([feature[ignore_key] for feature in features])
+        else:
+            for ignore_key in self.text_feature_names:
+                batch.append([feature[ignore_key] for feature in features])
+
+        if labels is None:
+            return batch
+
+        bs = len(batch[0])
+        # Ensure the dimension is greater or equal to 1
+        max_ent_num = max(max([len(lb["entity_labels"]) for lb in labels]), 1)
+        num_ents = len(self.label_maps["entity_label2id"])
+        batch_entity_labels = paddle.zeros(shape=[bs, num_ents, max_ent_num, 2], dtype="int64")
+        for i, lb in enumerate(labels):
+            for eidx, (l, eh, et) in enumerate(lb["entity_labels"]):
+                batch_entity_labels[i, l, eidx, :] = paddle.to_tensor([eh, et])
+
+        if not self.label_maps["relation_label2id"]:
+            batch.append([batch_entity_labels])
+        else:
+            max_spo_num = max(max([len(lb["relation_labels"]) for lb in labels]), 1)
+            num_rels = len(self.label_maps["relation_label2id"])
+            batch_head_labels = paddle.zeros(shape=[bs, num_rels, max_spo_num, 2], dtype="int64")
+            batch_tail_labels = paddle.zeros(shape=[bs, num_rels, max_spo_num, 2], dtype="int64")
+
+            for i, lb in enumerate(labels):
+                for spidx, (sh, st, p, oh, ot) in enumerate(lb["relation_labels"]):
+                    batch_head_labels[i, p, spidx, :] = paddle.to_tensor([sh, oh])
+                    batch_tail_labels[i, p, spidx, :] = paddle.to_tensor([st, ot])
+            batch.append([batch_entity_labels, batch_head_labels, batch_tail_labels])
+        return batch